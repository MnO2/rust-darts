//! Double Array Trie in Rust
//!
//! ## Installation
//!
//! Add it to your `Cargo.toml`:
//!
//! ```toml
//! [dependencies]
//! darts = "0.1"
//! ```
//!
//! Then you are good to go. If you are using Rust 2015 you have to ``extern crate darts`` to your crate root as well.
//!
//! ## Example
//!
//! ```rust
//! use std::fs::File;
//! use darts::DoubleArrayTrie;
//!
//! fn main() {
//!     let mut f = File::open("./priv/dict.big.bincode").unwrap();
//!     let da = DoubleArrayTrie::load(&mut f).unwrap();
//!     let string = "中华人民共和国";
//!     let prefixes = da.common_prefix_search(string).as_ref().map(|matches| {
//!         matches
//!             .into_iter()
//!             .map(|&(end_idx, v)| {
//!                 &string[..end_idx]
//!             })
//!             .collect()
//!     }).unwrap_or(vec![]);
//!     assert_eq!(vec!["中", "中华", "中华人民", "中华人民共和国"], prefixes);
//! }
//! ```
//!
//! ```rust
//! use std::fs::File;
//! use darts::DoubleArrayTrie;
//!
//! fn main() {
//!     let mut f = File::open("./priv/dict.big.bincode").unwrap();
//!     let da = DoubleArrayTrie::load(&mut f).unwrap();
//!     assert!(da.exact_match_search("东湖高新技术开发区").is_some());
//! }
//! ```
//!
//! ## Enabling Additional Features
//!
//! * `searcher` feature enables searcher for maximum forward matcher
//!
//! ```toml
//! [dependencies]
//! darts = { version = "0.1", features = ["searcher"] }
//! ```
//!

#![cfg_attr(feature = "dev", plugin(clippy))]

extern crate bincode;
extern crate serde;

#[cfg(any(feature = "searcher"))]
pub mod searcher;

use std::cmp;
use std::error;
use std::fmt;
use std::io;
use std::io::prelude::*;
use std::iter;
use std::result;
use std::str;
use std::vec;

use serde::{Deserialize, Serialize};

/// The error type which is used in this crate.
#[derive(Debug)]
pub enum DartsError {
    Serialize(Box<bincode::ErrorKind>),
    Io(io::Error),
}

impl fmt::Display for DartsError {
    fn fmt(&self, f: &mut fmt::Formatter) -> fmt::Result {
        write!(f, "rust-darts error")
    }
}

impl error::Error for DartsError {
    fn description(&self) -> &str {
        match *self {
            DartsError::Serialize(ref err) => err.description(),
            DartsError::Io(ref err) => err.description(),
        }
    }
}

/// The result type which is used in this crate.
pub type Result<T> = result::Result<T, DartsError>;

impl From<io::Error> for DartsError {
    fn from(err: io::Error) -> Self {
        DartsError::Io(err)
    }
}

impl From<Box<bincode::ErrorKind>> for DartsError {
    fn from(err: Box<bincode::ErrorKind>) -> Self {
        DartsError::Serialize(err)
    }
}

struct Node {
    code: usize,
    depth: usize,
    left: usize,
    right: usize,
}

/// Build a Double Arrary Trie from a series of strings.
pub struct DoubleArrayTrieBuilder<'a> {
    check: Vec<u32>,
    base: Vec<i32>,
    used: Vec<bool>,

    size: usize,
    alloc_size: usize,
    keys: Vec<iter::Chain<str::Chars<'a>, vec::IntoIter<char>>>, // String::chars() iterator
    next_check_pos: usize,

    progress: usize,
    progress_func: Option<Box<dyn Fn(usize, usize) -> ()>>,
}


#[allow(clippy::new_without_default)]
impl<'a> DoubleArrayTrieBuilder<'a> {
    pub fn new() -> DoubleArrayTrieBuilder<'a> {
        DoubleArrayTrieBuilder {
            check: vec![],
            base: vec![],
            used: vec![],
            size: 0,
            alloc_size: 0,
            keys: vec![],
            next_check_pos: 0,
            progress: 0,
            progress_func: None,
        }
    }

    /// Set callback to inspect trie building progress.
    pub fn progress<F>(mut self, func: F) -> DoubleArrayTrieBuilder<'a>
    where
        F: 'static + Fn(usize, usize) -> (),
    {
        self.progress_func = Some(Box::new(func));
        self
    }

    /// Start the building process from root layer, and recursively calling `fetch` and `insert` to
    /// construct the arrays
    pub fn build(mut self, keys: &'a [&str]) -> DoubleArrayTrie {
        // using the unicode scalar len is correct since that's our DARTS unit here
        let longest_word_len = keys.iter().map(|s| s.chars().count()).max().unwrap_or(0);

        // it should be at least the range of unicode scalar size since we are offseting by `code`
        self.resize(std::char::MAX as usize);

        self.keys = keys.iter().map(|s| s.chars().chain(vec!['\u{0}'])).collect();

        self.base[0] = 1;
        self.next_check_pos = 0;

        let root_node = Node {
            code: 0,
            left: 0,
            right: keys.len(),
            depth: 0,
        };

        let mut siblings = Vec::new();
        self.fetch(&root_node, &mut siblings);
        self.insert(&siblings);

        // shrink size, free the unnecessary memory
        let last_used_pos = self
            .used
            .iter()
            .enumerate()
            .rev()
            .find(|&(_, &k)| k)
            .map_or(self.alloc_size, |t| t.0 + std::char::MAX as usize);
        self.resize(last_used_pos);

        let DoubleArrayTrieBuilder { check, base, .. } = self;
        DoubleArrayTrie {
            check,
            base,
            longest_word_len,
        }
    }

    /// Resize all of the arrays we need
    fn resize(&mut self, new_len: usize) {
        self.check.resize(new_len, 0);
        self.base.resize(new_len, 0);
        self.used.resize(new_len, false);

        self.alloc_size = new_len;
    }

    /// To collect the children of `parent` node, by iterating through the same offset of the
    /// `keys`, and save the result into `siblings`, returning the number of siblings it collects.
    fn fetch(&mut self, parent: &Node, siblings: &mut Vec<Node>) -> usize {
        let mut prev = 0;

        // iterate over the same offset of the `keys`
        for i in parent.left..parent.right {
            let c = self.keys[i].next();

            if c.is_none() {
                continue;
            }

            let curr = c.map_or(0, |c| {
                if c != '\u{0}' {
                    c as usize + 1 // since we use \u{0} to indicate the termination of the string, every code has to be offset by 1
                } else {
                    0 // \u{0} as the termination of the string
                }
            });

            assert!(prev <= curr, "keys must be sorted!");

            // we found the adjacent characters in the same offset are different, that means we
            // should add one more sibling in the trie.
            if curr != prev || siblings.is_empty() {
                let tmp_node = Node {
                    code: curr,
                    depth: parent.depth + 1,
                    left: i,
                    right: 0,
                };
                if let Some(n) = siblings.last_mut() {
                    n.right = i;
                }
                siblings.push(tmp_node);
            }

            prev = curr;
        }

        if let Some(n) = siblings.last_mut() {
            n.right = parent.right;
        }
        siblings.len()
    }

    /// Insert the nodes in the `siblings` into `check` and `base`, returning the index where the
    /// `siblings` is inserted.
    fn insert(&mut self, siblings: &[Node]) -> usize {
        assert!(!siblings.is_empty());

        let mut begin: usize;
<<<<<<< HEAD
        let mut pos = max(siblings[0].code + 1, self.next_check_pos) - 1;
        let mut nonzero_num = 0; // the number of slots in check that already been taken
        let mut first = 0; // the flag to mark if we have run into the first time for the condition of "check[pos] == 0"
=======
        let mut pos = cmp::max(siblings[0].code + 1, self.next_check_pos) - 1;
        let mut nonzero_num = 0;
        let mut first = 0;
>>>>>>> 38425b2b
        let key_size = self.keys.len();

        if self.alloc_size <= pos {
            self.resize(pos + 1);
        }

        'outer: loop {
            pos += 1;

            if self.alloc_size <= pos {
                self.resize(pos + 1);
            }

            // iterate through the slot that already has an owner
            if self.check[pos] != 0 {
                nonzero_num += 1;
                continue;
            } else if first == 0 {
                self.next_check_pos = pos; // remember the slot so the next time we call `insert` we could save some time for searching
                first = 1;
            }

            // derive the `begin` in reverse, substract the code from `pos`
            begin = pos - siblings[0].code;

            if self.alloc_size <= begin + siblings.last().map(|n| n.code).unwrap() {
                let l = self.alloc_size * cmp::max(105, (key_size * 100) / (self.progress + 1)) / 100;
                self.resize(l as usize)
            }

            // then we check if the `begin` is already taken
            if self.used[begin] {
                continue;
            }

            // check if any of the slots where we should put the code are taken.
            for n in siblings.iter() {
                if self.check[begin + n.code] != 0 {
                    continue 'outer;
                }
            }

            // all are available, break out the loop.
            break;
        }

        // heuristic search, if the places we have iterated over where 95% of them are taken, then
        // we just jump start from `pos` in the next cycle
        if nonzero_num as f32 / (pos as f32 - self.next_check_pos as f32 + 1.0) >= 0.95 {
            self.next_check_pos = pos;
        }

        self.used[begin] = true;
        self.size = cmp::max(self.size, begin + siblings.last().map(|n| n.code).unwrap() + 1);

        // mark the ownership of these cells
        siblings
            .iter()
            .map(|n| self.check[begin + n.code] = begin as u32)
            .last();

        // recursively call `fetch` and `insert` for this level of the nodes
        for sibling in siblings.iter() {
            let mut new_siblings = Vec::new();

            // a string without any children, then it means we reach a leaf node.
            if self.fetch(sibling, &mut new_siblings) == 0 {
                // mark it as negative number to signal it is a leaf.
                self.base[begin + sibling.code] = -(sibling.left as i32) - 1;

                self.progress += 1;
                if let Some(f) = self.progress_func.as_ref() {
                    f(self.progress, key_size);
                }
            } else {
                let h = self.insert(&new_siblings);

                // save the insertion index into `base`
                self.base[begin + sibling.code] = h as i32;
            }
        }

        begin
    }
}

/// A Double Array Trie.
#[derive(Serialize, Deserialize, Debug)]
pub struct DoubleArrayTrie {
    base: Vec<i32>, // use negetive to indicate ends
    check: Vec<u32>,
    longest_word_len: usize,
}

impl DoubleArrayTrie {
    /// Match whole string.
    pub fn exact_match_search(&self, key: &str) -> Option<usize> {
        let mut b = self.base[0];
        let mut p: usize;

        for c in key.chars() {
            p = (b + c as i32 + 1) as usize;

            if b == self.check[p] as i32 {
                b = self.base[p];
            } else {
                return None;
            }
        }

        p = b as usize;
        let n = self.base[p];

        if b == self.check[p] as i32 && n < 0 {
            Some((-n - 1) as usize)
        } else {
            None
        }
    }

    /// Find all matched prefixes. Returns [(end_index, value)].
    pub fn common_prefix_search(&self, key: &str) -> Option<Vec<(usize, usize)>> {
        // Reserve the capacity to speed up the performance,
        // the longest prefix is at most the longest word in the dictionary,
        // and suppose each iteration matches a prefix,
        // there should be <longest_word_len> number of prefixes matched.
        let mut result = Vec::with_capacity(self.longest_word_len);

        let mut b = self.base[0];
        let mut n;
        let mut p: usize;

        for (i, c) in key.char_indices() {
            p = b as usize;
            n = self.base[p];

            if b == self.check[p] as i32 && n < 0 {
                result.push((i, (-n - 1) as usize))
            }

            p = b as usize + c as usize + 1;
            if b == self.check[p] as i32 {
                b = self.base[p];
            } else {
                return if result.is_empty() { None } else { Some(result) };
            }
        }

        p = b as usize;
        n = self.base[p];

        if b == self.check[p] as i32 && n < 0 {
            result.push((key.len(), (-n - 1) as usize));
            Some(result)
        } else {
            None
        }
    }

    /// Save DAT to an output stream.
    pub fn save<W: Write>(&self, w: &mut W) -> Result<()> {
        let encoded: Vec<u8> = bincode::serialize(self)?;
        w.write_all(&encoded).map_err(From::from)
    }

    /// Load DAT from input stream.
    pub fn load<R: Read>(r: &mut R) -> Result<Self> {
        let mut buf = Vec::new();
        r.read_to_end(&mut buf)?;
        Ok(bincode::deserialize(&buf)?)
    }
}

#[cfg(test)]
mod tests {
    use super::*;
    use std::fs::File;
    use std::io::BufReader;

    #[test]
    #[ignore]
    fn test_dat_basic() {
        let f = File::open("./priv/dict.txt.big").unwrap();

        let mut keys: Vec<String> = BufReader::new(f).lines().map(|s| s.unwrap()).collect();

        // sort the key in lexigraphical order so that we don't need relocate the `base` and
        // `check`
        keys.sort();

        let strs: Vec<&str> = keys.iter().map(|n| n.split(' ').next().unwrap()).collect();

        let da = DoubleArrayTrieBuilder::new()
            .progress(|current, total| print!("\r{}% {}/{}", current * 100 / total, current, total))
            .build(&strs);

        println!("\nDone!");

        let _ = File::create("./priv/dict.big.bincode")
            .as_mut()
            .map(|f| da.save(f))
            .expect("write ok!");
    }

    #[test]
    fn test_dat_exact_match_search() {
        let mut f = File::open("./priv/dict.big.bincode").unwrap();
        let da = DoubleArrayTrie::load(&mut f).unwrap();

        let string = "中华人民共和国";
        da.common_prefix_search(string).as_ref().map(|matches| {
            matches
                .iter()
                .map(|&(end_idx, v)| {
                    println!("prefix[{}] = {}", &string[..end_idx], v);
                })
                .last()
        });
    }

    #[test]
    fn test_dat_prefix_search() {
        let mut f = File::open("./priv/dict.big.bincode").unwrap();
        let da = DoubleArrayTrie::load(&mut f).unwrap();
        assert!(da.exact_match_search("东湖高新技术开发区").is_some());
    }

    #[test]
    fn test_dat_builder() {
        let strs: Vec<&str> = vec!["a", "ab", "abc"];
        let da = DoubleArrayTrieBuilder::new().build(&strs);
        assert!(da.exact_match_search("abc").is_some());
    }
}<|MERGE_RESOLUTION|>--- conflicted
+++ resolved
@@ -264,15 +264,9 @@
         assert!(!siblings.is_empty());
 
         let mut begin: usize;
-<<<<<<< HEAD
-        let mut pos = max(siblings[0].code + 1, self.next_check_pos) - 1;
+        let mut pos = cmp::max(siblings[0].code + 1, self.next_check_pos) - 1;
         let mut nonzero_num = 0; // the number of slots in check that already been taken
         let mut first = 0; // the flag to mark if we have run into the first time for the condition of "check[pos] == 0"
-=======
-        let mut pos = cmp::max(siblings[0].code + 1, self.next_check_pos) - 1;
-        let mut nonzero_num = 0;
-        let mut first = 0;
->>>>>>> 38425b2b
         let key_size = self.keys.len();
 
         if self.alloc_size <= pos {
